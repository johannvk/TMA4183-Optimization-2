import fenics as fe
import numpy as np
import matplotlib.pyplot as plt

from optimizer import AllenCahnOptimizer

from problem_definitions import UnitSquareIslandIC, define_unit_square_mesh


def make_example_optimizer():
    
    eps = 0.1
    gamma = 0.5

    spatial_control = fe.Expression("5*(x[0] - 0.5)", degree=2)
    u_0 = fe.Expression("1 + 0.1*x[0]", degree=2)

    y_d = fe.Expression("-5*(x[0] - 0.5)", degree=2)

    UnitSquare_mesh, UnitSquare_V = define_unit_square_mesh(ndof=32)

    init_dict = {
        "spatial_function_space": UnitSquare_V,
        "y_d": y_d,
        "y_0": UnitSquareIslandIC(),
        "u_0": u_0,
        "spatial_control": spatial_control,
        "eps": eps,
        "gamma": gamma,
    }

    allen_cahn_optimizer = AllenCahnOptimizer.from_dict(init_dict)
<<<<<<< HEAD
    u_t = allen_cahn_optimizer.optimize(silent=False)

    fe.plot(allen_cahn_optimizer.set_function(u_0, allen_cahn_optimizer.time_V), label='initial')
    plt.legend(title='Original Temporal control')
    plt.show()

    fe.plot(u_t, label='optimal')
    plt.legend(title='Optimal Temporal control')
    plt.show()
    
=======
    u_t = allen_cahn_optimizer.optimize()
    fe.plot(allen_cahn_optimizer.set_function(u_0, allen_cahn_optimizer.time_V), label='initial')
    plt.legend(title='Temporal control')
    plt.show()
    fe.plot(u_t, label='optimal')
    plt.legend(title='Temporal control')
    plt.show()
>>>>>>> 96c0ae36
    '''
    J0 = allen_cahn_optimizer.objective()
    print("J0:", J0)
    allen_cahn_optimizer.calculate_gradient()

    J0 = allen_cahn_optimizer.objective()
    print("J0:", J0)

    old_u_t = allen_cahn_optimizer.u_t
    gradient = allen_cahn_optimizer.gradient_function
    
    allen_cahn_optimizer.u_t.assign(old_u_t - 0.5*gradient)

    J1 = allen_cahn_optimizer.objective(allen_cahn_optimizer.y_T)
    print("J1:", J1)

    fe.plot(allen_cahn_optimizer.gradient_function)
    plt.title("Reduced cost-functional gradient!")
    plt.xlabel("Time t")
    plt.ylabel("Grad f(u)")
    plt.show()
    
    pass
    '''


def main():
    make_example_optimizer()
    pass

if __name__ == "__main__":
    main()<|MERGE_RESOLUTION|>--- conflicted
+++ resolved
@@ -30,8 +30,7 @@
     }
 
     allen_cahn_optimizer = AllenCahnOptimizer.from_dict(init_dict)
-<<<<<<< HEAD
-    u_t = allen_cahn_optimizer.optimize(silent=False)
+    u_t = allen_cahn_optimizer.optimize(silent=True)
 
     fe.plot(allen_cahn_optimizer.set_function(u_0, allen_cahn_optimizer.time_V), label='initial')
     plt.legend(title='Original Temporal control')
@@ -41,15 +40,6 @@
     plt.legend(title='Optimal Temporal control')
     plt.show()
     
-=======
-    u_t = allen_cahn_optimizer.optimize()
-    fe.plot(allen_cahn_optimizer.set_function(u_0, allen_cahn_optimizer.time_V), label='initial')
-    plt.legend(title='Temporal control')
-    plt.show()
-    fe.plot(u_t, label='optimal')
-    plt.legend(title='Temporal control')
-    plt.show()
->>>>>>> 96c0ae36
     '''
     J0 = allen_cahn_optimizer.objective()
     print("J0:", J0)
@@ -74,6 +64,7 @@
     
     pass
     '''
+    pass
 
 
 def main():
