--- conflicted
+++ resolved
@@ -86,11 +86,7 @@
     def __init__(self, y_d: fe.Expression, y_0: fe.UserExpression, u_0: fe.Expression, 
                  spatial_control: fe.Expression, spatial_function_space: fe.FunctionSpace, 
                  eps=1.0e-1, gamma=0.1, T=1.0, time_steps=10, time_expr_degree=2, 
-<<<<<<< HEAD
                  optimizer_params = [10, 0.001, 10, 1, 0.5]):
-=======
-                 optimizer_params = [10,0.001,10,1,0.5]):
->>>>>>> 96c0ae36
         # Phase 'strength':
         self.eps = eps
 
@@ -207,10 +203,13 @@
         # self.time_V.
         self.gradient_function.assign(fe.interpolate(self.gradient_expression, self.time_V))
 
+    def armijo_satisfied(self, new_objective, old_objective, gradient_L2_norm, 
+                         alpha, c_armijo):        
+        return new_objective <= old_objective - self.alpha*c_armijo*gradient_L2_norm
+
     def line_search(self):
         '''Performs line search in gradient direction, with armijo contions.
         self.u_t is updated with new values'''
-<<<<<<< HEAD
         max_iter = self.optimizer_params[2]
         c = self.optimizer_params[4]
 
@@ -225,41 +224,26 @@
         #       tarnished?
         # step = self.gradient_function # .copy()
         step = fe.Function(self.time_V)
+        gradient_L2_norm = fe.assemble(self.gradient_function**2*fe.dx)
 
         for i in range(max_iter):
 
             step.assign(-self.alpha*self.gradient_function)
 
             # Need to project the sums onto the function space:
-            temp_new_u_t = fe.project(old_u_t + step, self.time_V)
-            new_u_t.assign(temp_new_u_t)
+            # temp_new_u_t = fe.project(old_u_t + step, self.time_V)
+            new_u_t.assign(fe.project(old_u_t + step, self.time_V))
 
             # TODO: Hva skjer her? Trengs denne linjen?
-            new_u_t = new_u_t.copy()
+            # new_u_t = new_u_t.copy()
 
             with mute():
                 new_evaluation = self.objective(u_t = new_u_t)
 
             print(f'new evaluation: {new_evaluation}')
             
-=======
-        max_iter=self.optimizer_params[2]
-        c = self.optimizer_params[4]
-        with mute():
-            old_evaluation = self.objective(self.y_T) # assumes self.y_T is correct
-        print(f'old evaluation: {old_evaluation}')
-        old_u_t = self.u_t.copy()
-        new_u_t = old_u_t.copy()
-        step = self.gradient_function
-        for i in range(max_iter):
-            step.assign(-self.alpha*self.gradient_function)
-            new_u_t.assign(old_u_t + step)
-            new_u_t = new_u_t.copy()
-            with mute():
-                new_evaluation = self.objective(u_t = new_u_t)
-            print(f'new evaluation: {new_evaluation}')
->>>>>>> 96c0ae36
-            if new_evaluation <= old_evaluation + fe.assemble(-c*self.gradient_function*self.gradient_function*fe.dx):
+            # if new_evaluation <= old_evaluation + fe.assemble(-c*self.gradient_function*self.gradient_function*fe.dx):
+            if self.armijo_satisfied(new_evaluation, old_evaluation, gradient_L2_norm, self.alpha, c):
                 print(f'Accepted alpha: {self.alpha}')
                 self.alpha *= 1.5 # Prevent using small steps
                 break
@@ -269,12 +253,8 @@
             print(f"Line seach did not satisfy armijo conditions in {max_iter} steps.")
             self.u_t.assign(old_u_t) # undo step
             return 0
-<<<<<<< HEAD
 
         return old_evaluation - new_evaluation
-=======
-        return old_evaluation-new_evaluation
->>>>>>> 96c0ae36
 
     def optimize(self, silent=True):
         '''Optimize u_t
@@ -285,11 +265,7 @@
         mute = stdout_redirector if silent else normal_print
 
         # Stopping parameters
-<<<<<<< HEAD
         max_iter = self.optimizer_params[0]
-=======
-        max_iter=self.optimizer_params[0]
->>>>>>> 96c0ae36
         tol = self.optimizer_params[1]
 
         # Loop gradient calcutation and line search
